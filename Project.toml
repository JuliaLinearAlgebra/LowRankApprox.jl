--- conflicted
+++ resolved
@@ -13,11 +13,6 @@
 
 [compat]
 FFTW = "0.3, 1"
-<<<<<<< HEAD
-FillArrays = "0.6, 0.7"
+FillArrays = "0.6, 0.7, 0.8"
 Nullables = "0.0.8, 1.0"
-=======
-FillArrays = "0.6, 0.7, 0.8"
-Nullables = "0.0.8"
->>>>>>> c38e0472
 julia = "1"